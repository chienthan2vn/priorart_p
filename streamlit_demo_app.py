--- conflicted
+++ resolved
@@ -11,13 +11,11 @@
 from typing import Dict, Any, Optional
 import pandas as pd
 
-<<<<<<< HEAD
+
 # Import the enhanced mock extractor with LangGraph framework
 from src.core.enhanced_mock_extractor import EnhancedMockCoreConceptExtractor, ValidationFeedback, SeedKeywords, ExtractionState
-=======
-# Import the mock extractor instead of the real one
-from src.core.mock_extractor import MockCoreConceptExtractor, ValidationFeedback, SeedKeywords, ExtractionState
->>>>>>> f9c16546
+
+
 
 # Configure logging
 logging.basicConfig(level=logging.INFO)
@@ -112,11 +110,9 @@
                 st.markdown('<div class="progress-box">🔄 <strong>Processing in progress...</strong><br>The mock system will simulate realistic processing times.</div>', unsafe_allow_html=True)
             
             # Run the extraction workflow
-<<<<<<< HEAD
+
             results = self.extractor.extract_keywords(input_text, st.session_state.extraction_state)
-=======
-            results = self.extractor.extract_keywords(st.session_state.extraction_state)
->>>>>>> f9c16546
+
             
             # Clear progress
             progress_container.empty()
@@ -132,12 +128,10 @@
     
     def _ui_human_evaluation(self, state):
         """Streamlit UI version of step3_human_evaluation"""
-<<<<<<< HEAD
+
         logger.info(f"Running UI human evaluation...{state}")
-=======
-        print("👤 _ui_human_evaluation")
-        
->>>>>>> f9c16546
+
+
         # Store state for UI access
         if st.session_state.extraction_state == None:
             st.session_state.extraction_state = state
@@ -441,11 +435,10 @@
         with st.spinner("🔄 Running demo extraction process..."):
             try:
                 # Run extraction with UI evaluation
-<<<<<<< HEAD
+
                 results = st.session_state.demo_extractor.run_extraction_with_ui_evaluation(input_text)
-=======
-                results = demo_extractor.run_extraction_with_ui_evaluation()
->>>>>>> f9c16546
+
+
                 
                 if results:
                     st.success("✅ Demo extraction completed successfully!")
